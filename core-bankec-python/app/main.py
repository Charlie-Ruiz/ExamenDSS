--- conflicted
+++ resolved
@@ -79,10 +79,9 @@
         return result, status_code
 
 
-# Endpoint de registro de cliente
-<<<<<<< HEAD
+# Endpoint de cambio de contraseña de cliente
 @auth_ns.route('/change-password')
-class Register(Resource):
+class ChangePassword(Resource):
     @auth_ns.expect(models['change_password'], validate=True)
     @auth_ns.doc('change_password')
     def post(self):
@@ -97,10 +96,7 @@
         return result, status_code
 
 # Endpoint de registro de cliente
-@auth_ns.route('/register')
-=======
 @auth_ns.route("/register")
->>>>>>> 1f7dab6f
 class Register(Resource):
     @auth_ns.expect(models["register_model"], validate=True)
     @auth_ns.doc("register")
